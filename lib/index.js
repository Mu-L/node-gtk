--- conflicted
+++ resolved
@@ -7,9 +7,8 @@
     gi = require('../build/Debug/node-gtk');
 }
 
-<<<<<<< HEAD
 const _ = require('lodash');
-=======
+
 function toCamelCase(s) {
     return s.replace(/[_-]([a-z])/g, function (match, p1) {
         return p1.toUpperCase();
@@ -22,7 +21,6 @@
     });
 }
 
->>>>>>> f55fb165
 // The bootstrap from C here contains functions and methods for each object,
 // namespaced with underscores. See gi.cc for more information.
 var GIRepository = gi.Bootstrap();
@@ -53,7 +51,6 @@
 
 function declareFunction(obj, info) {
     var func = gi.MakeFunction(info);
-<<<<<<< HEAD
     var name = getName(info);
     var jsName = _.camelCase(name);
     var flags = GIRepository.function_info_get_flags(info);
@@ -61,10 +58,6 @@
                      (flags & GIRepository.FunctionInfoFlags.IS_CONSTRUCTOR) == 0);
     var target = (is_method) ? obj.prototype : obj;
     Object.defineProperty(target, jsName, {
-=======
-    var target = flags & GIRepository.FunctionInfoFlags.IS_METHOD ? obj.prototype : obj;
-    Object.defineProperty(target, toCamelCase(name), {
->>>>>>> f55fb165
         configurable: true,
         writable: true,
         value: func
@@ -196,16 +189,11 @@
 
     constructor.implements = [];
 
-<<<<<<< HEAD
     var n_interfaces = GIRepository.object_info_get_n_interfaces(info);
     for (var i = 0; i < n_interfaces; i++) {
         var i_info = GIRepository.object_info_get_interface(info, i);
         i_info.name = getName(i_info);
         constructor.implements.push(i_info);
-=======
-        var propertyName = GIRepository.BaseInfo_get_name.call(propertyInfo);
-        var jsPropertyName = toCamelCase(propertyName);
->>>>>>> f55fb165
 
         var i_methods = GIRepository.interface_info_get_n_methods(i_info);
         for (var j = 0; j < i_methods; j++) {
@@ -369,17 +357,12 @@
     var nInfos = GIRepository.Repository_get_n_infos.call(repo, ns);
     for (var i = 0; i < nInfos; i++) {
         var info = GIRepository.Repository_get_info.call(repo, ns, i);
-<<<<<<< HEAD
         var name = getName(info);
 
         var info_res = makeInfo(info);
 
         if (info_res !== null && info_res !== undefined)
             module[name] = info_res;
-=======
-        var name = GIRepository.BaseInfo_get_name.call(info);
-        module[toCamelCase(name)] = makeInfo(info);
->>>>>>> f55fb165
     }
 
     try {
@@ -408,15 +391,10 @@
 exports._loaded = _loaded;
 exports._cache = cache;
 
-<<<<<<< HEAD
 exports.c = gi;
 exports.GIRepository = GIRepository;
 exports.InfoType = GIRepository.InfoType;
 exports.startLoop = gi.StartLoop;
-=======
-exports.startLoop = function() {
-    gi.StartLoop();
-};
 
 exports.createElement = function (type, attrs) {
     // XXX adding children only works for objects with an 'add' method (for
@@ -454,5 +432,4 @@
     }
 
     return element;
-};
->>>>>>> f55fb165
+};