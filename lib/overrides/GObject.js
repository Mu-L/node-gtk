/*
 * GObject.js
 */

const gi = require('..')
<<<<<<< HEAD
=======
const system = gi.System
>>>>>>> 3b24aef7

exports.apply = (GObject) => {

  /*
   * GObject
   */

  GObject.TYPE_INVALID   = 0
  GObject.TYPE_NONE      = GObject.typeFromName('void')
  GObject.TYPE_INTERFACE = GObject.typeFromName('GInterface')
  GObject.TYPE_CHAR      = GObject.typeFromName('gchar')
  GObject.TYPE_UCHAR     = GObject.typeFromName('guchar')
  GObject.TYPE_BOOLEAN   = GObject.typeFromName('gboolean')
  GObject.TYPE_INT       = GObject.typeFromName('gint')
  GObject.TYPE_UINT      = GObject.typeFromName('guint')
  GObject.TYPE_LONG      = GObject.typeFromName('glong')
  GObject.TYPE_ULONG     = GObject.typeFromName('gulong')
  GObject.TYPE_INT64     = GObject.typeFromName('gint64')
  GObject.TYPE_UINT64    = GObject.typeFromName('guint64')
  GObject.TYPE_ENUM      = GObject.typeFromName('GEnum')
  GObject.TYPE_FLAGS     = GObject.typeFromName('GFlags')
  GObject.TYPE_FLOAT     = GObject.typeFromName('gfloat')
  GObject.TYPE_DOUBLE    = GObject.typeFromName('gdouble')
  GObject.TYPE_STRING    = GObject.typeFromName('gchararray')
  GObject.TYPE_POINTER   = GObject.typeFromName('gpointer')
  GObject.TYPE_BOXED     = GObject.typeFromName('GBoxed')
  GObject.TYPE_PARAM     = GObject.typeFromName('GParam')
  GObject.TYPE_OBJECT    = GObject.typeFromName('GObject')
  GObject.TYPE_GTYPE     = GObject.typeFromName('GType')
  GObject.TYPE_VARIANT   = GObject.typeFromName('GVariant')
  GObject.TYPE_UNICHAR   = GObject.TYPE_UINT

<<<<<<< HEAD
  GObject.Object.prototype._setProperty = GObject.Object.prototype.setProperty
  GObject.Object.prototype.setProperty = function (name, value) {
    gi._c.ObjectPropertySetter(this, name, value)
  }
  GObject.Object.prototype._getProperty = GObject.Object.prototype.getProperty
  GObject.Object.prototype.getProperty = function (name) {
    return gi._c.ObjectPropertyGetter(this, name)
=======
  GObject.Value.prototype.getBoxed = function getBoxed() {
    return system.convertGValue(this)
>>>>>>> 3b24aef7
  }
}<|MERGE_RESOLUTION|>--- conflicted
+++ resolved
@@ -3,10 +3,8 @@
  */
 
 const gi = require('..')
-<<<<<<< HEAD
-=======
 const system = gi.System
->>>>>>> 3b24aef7
+
 
 exports.apply = (GObject) => {
 
@@ -39,7 +37,7 @@
   GObject.TYPE_VARIANT   = GObject.typeFromName('GVariant')
   GObject.TYPE_UNICHAR   = GObject.TYPE_UINT
 
-<<<<<<< HEAD
+
   GObject.Object.prototype._setProperty = GObject.Object.prototype.setProperty
   GObject.Object.prototype.setProperty = function (name, value) {
     gi._c.ObjectPropertySetter(this, name, value)
@@ -47,9 +45,9 @@
   GObject.Object.prototype._getProperty = GObject.Object.prototype.getProperty
   GObject.Object.prototype.getProperty = function (name) {
     return gi._c.ObjectPropertyGetter(this, name)
-=======
+  }
+  
   GObject.Value.prototype.getBoxed = function getBoxed() {
     return system.convertGValue(this)
->>>>>>> 3b24aef7
   }
 }