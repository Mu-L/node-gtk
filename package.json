--- conflicted
+++ resolved
@@ -4,15 +4,8 @@
   "description": "GNOME Gtk+ bindings for NodeJS",
   "main": "lib/index.js",
   "scripts": {
-<<<<<<< HEAD
-    "install": "node-pre-gyp install --fallback-to-build",
-    "test": "npm run build-js && npm run test-js",
-    "test-js": "node test/index.js",
-    "build-js": "traceur --modules commonjs --source-maps inline --out test/index.js test/index.es"
-=======
     "install": "if [ \"$(uname)\" = \"Darwin\" ] && [ \"$(which brew)\" != \"\" ]; then export PKG_CONFIG_PATH=$(brew --prefix libffi)/lib/pkgconfig; fi; node-pre-gyp install --fallback-to-build",
     "test": "echo \"Error: no test specified\" && exit 1"
->>>>>>> bbd34d5b
   },
 
   "repository": {
